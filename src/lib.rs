//! # linebuffer
//!
//! A circular-/ringbuffer for dynamic sized elements.
//!
//! It's created specifically for storing line-like data in a upcounting fashion.
//!
//! ## Example
//!
//! ```rust
//! use linebuffer::{typenum, LineBuffer};
//!
//! // create a buffer of max 2048 entries/lines and 512KB data cache
//! // with the additional flag type ()
//! let mut buffer: LineBuffer<(), typenum::U2048> = LineBuffer::new(512_000);
//!
//! let data = String::from("Some data stuff");
//! buffer.insert(data.as_bytes(),());
//! assert_eq!(buffer.get(0),Some((data.as_bytes(), &())));
//! ```
//!
//! ## Details
//!
//! When creating a linebuffer the amount of elements(lines) and the data size is specified.  
//! This means for 8 elements and a data size of 16 the buffer will wrap when either 8 elements or more than 16 bytes were written.
//! If we would insert 8 elements of 4 bytes, our buffer would thus already wrap after 4 elements.
//!
//! Please note that the element amount is stack allocated currently. Consequently setting a high amount of elements can lead to stack overflow.
//!
use ::std::fmt::Debug;
use ::std::iter::Iterator;
use arraydeque::{self, ArrayDeque, Wrapping};
pub use generic_array::typenum;
use generic_array::{ArrayLength, GenericArray};

/// Circular Line Buffer
pub struct LineBuffer<T, B>
where
    T: Debug,
    B: ArrayLength<Entry<T>>,
{
    data: Vec<u8>,
    book_keeping: BookKeeping<T, B>,
    /// pointing to next free space in data array
    tail: usize,
    /// total amount of inserted items
    elements: usize,
    /// total written bytes, including wrapped bytes
    written_bytes: usize,
}

/// Iterator over entries in LineBuffer
///
/// Created by calling .iter() on LineBuffer
#[must_use = "iterator adaptors are lazy and do nothing unless consumed"]
pub struct Iter<'a, T: Debug> {
    capacity: usize,
    written_bytes: usize,
    data: &'a [u8],
    len: usize,
    first_run: bool,
    iter_book: arraydeque::Iter<'a, Entry<T>>,
}

impl<'a, T> Iterator for Iter<'a, T>
where
    T: Debug,
{
    type Item = (&'a [u8], &'a T);

    #[inline]
    fn next(&mut self) -> Option<Self::Item> {
        let mut entry = self.iter_book.next()?;

        if self.first_run && self.written_bytes >= self.capacity {
            while entry.start < self.written_bytes - self.capacity {
                entry = self.iter_book.next()?;
            }
            self.first_run = false;
        }

        let start = entry.start % self.capacity;

        Some((&self.data[start..start + entry.length], &entry.addition))
    }

    #[inline]
    fn size_hint(&self) -> (usize, Option<usize>) {
        (self.len / 2, Some(self.len))
    }
}

/// Simple book keeping index
///
/// Doesn't handle validation
struct BookKeeping<T, B>
where
    T: Debug,
    B: ArrayLength<Entry<T>>,
{
    index: ArrayDeque<GenericArray<Entry<T>, B>, Wrapping>,
}

impl<T, B> BookKeeping<T, B>
where
    T: Debug,
    B: ArrayLength<Entry<T>>,
{
    fn new() -> Self {
        Self {
            index: ArrayDeque::new(),
        }
    }

    #[cfg(test)]
    pub fn print_index(&self) {
        dbg!(&self.index);
    }

    /// Upper bound amount of items
    ///
    /// Real value varies depending on amount of valid entries
    #[inline]
    fn length_max(&self) -> usize {
        self.index.len()
    }

    #[inline]
    fn iter(&self) -> arraydeque::Iter<Entry<T>> {
        self.index.iter()
    }

    /// Capacity of elements that can be hold.
    #[inline]
    pub fn capacity(&self) -> usize {
        self.index.capacity()
    }

    #[inline]
    fn append(&mut self, addition: T, start: usize, length: usize) {
        self.index.push_back(Entry {
            start,
            length,
            addition,
        });
    }

    #[inline]
    fn get(&self, idx: usize, current_max: usize) -> Option<&Entry<T>> {
        // calculate total position based on "floating window" of elements in buffer
        let min = if current_max < self.index.capacity() {
            0 // no wrap till now
        } else {
            current_max - self.index.capacity()
        };
        let pos = if idx >= min { idx - min } else { idx };
        self.index.get(pos)
    }
}

/// Implementation detail, currently leaked by generic declaration
#[derive(Debug)]
pub struct Entry<T>
where
    T: Debug,
{
    start: usize,
    length: usize,
    addition: T,
}

impl<T, B> LineBuffer<T, B>
where
    T: Debug,
    B: ArrayLength<Entry<T>>,
{
    /// Create new circular buffer of defined data size (bytes)
    ///
    /// Note that this is not the amount of entries (lines).
    /// LineBuffer will wrap after reaching max bytes or the max amount of lines specified.
    pub fn new(max: usize) -> Self {
        Self {
            data: vec![0; max],
            elements: 0,
            tail: 0,
            book_keeping: BookKeeping::new(),
            written_bytes: 0,
        }
    }

    /// Debugging only
    #[cfg(test)]
    pub fn get_all_data(&self) -> String {
        self.book_keeping.print_index();
        String::from_utf8_lossy(&self.data).to_string()
    }

    /// Returns an iterator over the elements
    ///
    /// Note that the first iteration step has some overhead to skip invalid entries.
    #[inline]
    pub fn iter(&self) -> Iter<T> {
        Iter {
            data: &self.data,
            first_run: true,
            len: self.book_keeping.length_max(),
            written_bytes: self.written_bytes,
            iter_book: self.book_keeping.iter(),
            capacity: self.capacity_bytes(),
        }
    }

    /// Total amount of inserted elements
    pub fn elements(&self) -> usize {
        self.elements
    }

    /// Capacity of elements (lines)
    #[inline]
    pub fn capacity(&self) -> usize {
        self.book_keeping.capacity()
    }

    /// Capacity of total bytes
    ///
    /// Note that due to fragmentation it is not
    /// trivially possible to get the amount of free bytes
    #[inline]
    pub fn capacity_bytes(&self) -> usize {
        self.data.len()
    }

    /// Get element at index, idx counting up since first element inserted.
    pub fn get(&self, idx: usize) -> Option<(&[u8], &T)> {
        // idx > seen lines
        if self.elements <= idx {
            return None;
        }
        // idx < min elements
        if self.elements() > self.book_keeping.capacity()
            && self.elements - self.book_keeping.capacity() > idx
        {
            return None;
        }
        let entry = self.book_keeping.get(idx, self.elements());
        if let Some(entry) = entry {
            // by checking that it is contained in let n = total_byte_count_written_into_ringbuffer; [n - buffer_size, n)
            // prevent underflow when writteb_bytes < capacity, otherwise check withing range
            if self.written_bytes < self.capacity_bytes()
                || entry.start >= self.written_bytes - self.capacity_bytes()
            {
                // let start = entry.start - (self.written_bytes - self.capacity_bytes());
                let start = entry.start % self.capacity_bytes();
                return Some((&self.data[start..start + entry.length], &entry.addition));
            }
        }
        None
    }

    /// Insert element at the front and an additional value, which can be used as flag
    pub fn insert(&mut self, element: &[u8], addition: T) {
        let e_len = element.len();
        let offset;
        // calculate position in data
        if self.tail + e_len > self.capacity_bytes() {
            offset = 0;
            // add wrapped data to written_bytes, otherwise position calculation by modulo won't work
            self.written_bytes += self.capacity_bytes() - self.tail;
            self.tail = e_len;
        } else {
            offset = self.tail;
            self.tail += e_len;
        }
        self.data[offset..self.tail].copy_from_slice(element);
        self.book_keeping
            .append(addition, self.written_bytes, e_len);
        self.elements += 1;
        self.written_bytes += e_len;
    }
}

#[cfg(test)]
mod tests {
    use super::{typenum, LineBuffer};

    #[test]
    fn insert_simple() {
        let mut buffer: LineBuffer<i32, typenum::U8> = LineBuffer::new(8);
        for i in 0..8 {
            buffer.insert(format!("{}", i).as_bytes(), i);
        }
        for i in 0..8 {
            assert_eq!(
                buffer.get(i),
                Some((format!("{}", i).as_bytes(), &(i as i32)))
            );
        }
        assert_eq!(buffer.get(8), None);
    }

    #[test]
    fn insert_overflow_index() {
        let mut buffer: LineBuffer<i32, typenum::U8> = LineBuffer::new(8);
        for i in 0..8 {
            buffer.insert(format!("{}", i).as_bytes(), i);
        }
        buffer.insert(format!("{}", 8).as_bytes(), 8);
        assert_eq!(buffer.get(0), None);
        assert_eq!(buffer.get(1), Some((format!("{}", 1).as_bytes(), &1)));
        for i in 1..9 {
            assert_eq!(
                buffer.get(i),
                Some((format!("{}", i).as_bytes(), &(i as i32)))
            );
        }
    }

    // test cornercase from 1 -> 2 bytes of data where the written_bytes check doesn't work
    #[test]
    fn insert_overflow_border() {
        let mut buffer: LineBuffer<i32, typenum::U8> = LineBuffer::new(9);
        for i in 0..12 {
            buffer.insert(format!("{}", i).as_bytes(), i);
        }
        // dbg!(buffer.get_all_data());
        // buffer content: 910115678, idx < min elements has to prevent this
        for i in 0..5 {
            assert_eq!(buffer.get(i), None);
        }

        for i in 5..12 {
            assert_eq!(
                buffer.get(i),
                Some((format!("{}", i).as_bytes(), &(i as i32)))
            );
        }
        assert_eq!(buffer.get(12), None);
    }

    #[test]
    fn insert_overflow_full() {
        let mut buffer: LineBuffer<(), typenum::U8> = LineBuffer::new(8);
        for i in 0..100 {
            buffer.insert(format!("{}", i).as_bytes(), ());
        }
        for i in 1..96 {
            assert_eq!(buffer.get(i), None);
        }
        for i in 96..100 {
            assert_eq!(buffer.get(i), Some((format!("{}", i).as_bytes(), &())));
        }
        for i in 100..200 {
            assert_eq!(buffer.get(i), None);
        }
    }

    #[test]
    fn insert_elements_less_capacity() {
        let mut buffer: LineBuffer<(), typenum::U8> = LineBuffer::new(8);
        for i in 0..4 {
            // use two byte entries
            buffer.insert(format!("{}", i + 10).as_bytes(), ());
        }
        for i in 0..4 {
            assert_eq!(buffer.get(i), Some((format!("{}", i + 10).as_bytes(), &())));
        }
        assert_eq!(buffer.get(4), None);
    }

    // found underflow in BookKeeping::get window calc
    #[test]
    fn insert_elements_uneven_capacity() {
        let mut buffer: LineBuffer<(), typenum::U8> = LineBuffer::new(9);
        for i in 0..4 {
            // use two byte entries
            buffer.insert(format!("{}", i + 10).as_bytes(), ());
        }
        for i in 0..4 {
            assert_eq!(buffer.get(i), Some((format!("{}", i + 10).as_bytes(), &())));
        }
        assert_eq!(buffer.get(4), None);
    }

<<<<<<< HEAD
    #[test]
    fn insert_elements_uneven_capacity_wrap() {
        let mut buffer: LineBuffer<(), typenum::U8> = LineBuffer::new(9);
        for i in 0..8 {
            // use two byte entries
            buffer.insert(format!("{}", i + 10).as_bytes(), ());
        }
        for i in 0..4 {
            assert_eq!(buffer.get(i), None);
        }
        for i in 4..8 {
            assert_eq!(buffer.get(i), Some((format!("{}", i + 10).as_bytes(), &())));
        }
        assert_eq!(buffer.get(8), None);
=======
#[test]
fn insert_empty() {
    let mut buffer: LineBuffer<(), typenum::U8> = LineBuffer::new(9);
    buffer.insert(format!("{}", 21).as_bytes(), ());
    let empty = [0; 0];
    buffer.insert(&empty, ());
    assert_eq!(buffer.get(0), Some((format!("{}", 21).as_bytes(), &())));
    assert_eq!(buffer.get(1), Some((&empty[0..0], &())));
}

#[test]
fn iter_test_empty() {
    let buffer: LineBuffer<i32, typenum::U8> = LineBuffer::new(9);
    assert_eq!(buffer.iter().next(),None);

    let buffer: LineBuffer<i32, typenum::U8> = LineBuffer::new(0);
    assert_eq!(buffer.iter().next(),None);
}

#[test]
fn iter_test_simple() {
    let mut buffer: LineBuffer<i32, typenum::U8> = LineBuffer::new(9);
    for i in 0..8 {
        buffer.insert(format!("{}", i).as_bytes(), i);
>>>>>>> 4b85f1cd
    }

    #[test]
    fn insert_empty() {
        let mut buffer: LineBuffer<(), typenum::U8> = LineBuffer::new(9);
        buffer.insert(format!("{}", 21).as_bytes(), ());
        let empty = [0; 0];
        buffer.insert(&empty, ());
        assert_eq!(buffer.get(0), Some((format!("{}", 21).as_bytes(), &())));
        assert_eq!(buffer.get(1), Some((&empty[0..0], &())));
    }

    #[test]
    fn iter_test_simple() {
        let mut buffer: LineBuffer<i32, typenum::U8> = LineBuffer::new(9);
        for i in 0..8 {
            buffer.insert(format!("{}", i).as_bytes(), i);
        }
        let mut i: i32 = 0;
        for (data, flag) in buffer.iter() {
            assert_eq!(data, format!("{}", i).as_bytes());
            assert_eq!(*flag, i);
            i += 1;
        }
        assert_eq!(i, 8);
    }

    #[test]
    fn iter_test_wrap() {
        let mut buffer: LineBuffer<i32, typenum::U8> = LineBuffer::new(9);
        for i in 0..16 {
            buffer.insert(format!("{}", i).as_bytes(), i);
        }
        let mut i: i32 = 12;
        for (data, flag) in buffer.iter() {
            assert_eq!(*flag, i);
            assert_eq!(data, format!("{}", i).as_bytes());
            i += 1;
        }
        assert_eq!(i, 16);
    }
}<|MERGE_RESOLUTION|>--- conflicted
+++ resolved
@@ -380,7 +380,6 @@
         assert_eq!(buffer.get(4), None);
     }
 
-<<<<<<< HEAD
     #[test]
     fn insert_elements_uneven_capacity_wrap() {
         let mut buffer: LineBuffer<(), typenum::U8> = LineBuffer::new(9);
@@ -395,32 +394,6 @@
             assert_eq!(buffer.get(i), Some((format!("{}", i + 10).as_bytes(), &())));
         }
         assert_eq!(buffer.get(8), None);
-=======
-#[test]
-fn insert_empty() {
-    let mut buffer: LineBuffer<(), typenum::U8> = LineBuffer::new(9);
-    buffer.insert(format!("{}", 21).as_bytes(), ());
-    let empty = [0; 0];
-    buffer.insert(&empty, ());
-    assert_eq!(buffer.get(0), Some((format!("{}", 21).as_bytes(), &())));
-    assert_eq!(buffer.get(1), Some((&empty[0..0], &())));
-}
-
-#[test]
-fn iter_test_empty() {
-    let buffer: LineBuffer<i32, typenum::U8> = LineBuffer::new(9);
-    assert_eq!(buffer.iter().next(),None);
-
-    let buffer: LineBuffer<i32, typenum::U8> = LineBuffer::new(0);
-    assert_eq!(buffer.iter().next(),None);
-}
-
-#[test]
-fn iter_test_simple() {
-    let mut buffer: LineBuffer<i32, typenum::U8> = LineBuffer::new(9);
-    for i in 0..8 {
-        buffer.insert(format!("{}", i).as_bytes(), i);
->>>>>>> 4b85f1cd
     }
 
     #[test]
@@ -434,6 +407,15 @@
     }
 
     #[test]
+    fn iter_test_empty() {
+        let buffer: LineBuffer<i32, typenum::U8> = LineBuffer::new(9);
+        assert_eq!(buffer.iter().next(), None);
+
+        let buffer: LineBuffer<i32, typenum::U8> = LineBuffer::new(0);
+        assert_eq!(buffer.iter().next(), None);
+    }
+
+    #[test]
     fn iter_test_simple() {
         let mut buffer: LineBuffer<i32, typenum::U8> = LineBuffer::new(9);
         for i in 0..8 {
